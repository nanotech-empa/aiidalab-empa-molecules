--- conflicted
+++ resolved
@@ -22,18 +22,10 @@
 [options]
 packages = find:
 install_requires =
-<<<<<<< HEAD
     aiida-core~=2.2
     aiida-gaussian~=2.0
     aiida-nanotech-empa>=1.0.0b3
     aiidalab-widgets-base~=2.0
-=======
-    aiida-core~=1.6
-    aiida-gaussian>=1.4.3
-    aiida-nanotech-empa>=0.5.3
-    aiidalab>=21.11.0
-    aiidalab-widgets-base~=1.3
->>>>>>> 5e696fa9
 python_requires = >=3.7
 
 [options.extras_require]
